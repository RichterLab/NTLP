--- conflicted
+++ resolved
@@ -1,23 +1,12 @@
 
 !Time step information
 &step_params
-<<<<<<< HEAD
-iti=0        !Time step to begin
-itmax=150000   !Max number of time steps
-imean=1500    !Number of time steps between writing mean profiles to output log file
-ihst=100     !Number of time steps between writing profiles to history file
-itape=500  !Number of time steps before opening new history file and writing full 3D volumes
-i_viz=15000   !Time steps between writing to viz file
-itn = 0  !Index for "u.le.cou001" files
-max_time = 15  !Code will stop at the next itape after this time (in seconds) has been exceeded
-=======
 itmax=500000   !Max number of time steps
 imean=100    !Number of time steps between writing mean profiles to output log file
 ihst=50     !Number of time steps between writing profiles to history file
 itape=10000  !Number of time steps before opening new history file and writing full 3D volumes
 i_viz=50   !Time steps between writing to viz file
 max_time = 1.0e9  !Code will stop at the next itape after this time (in seconds) has been exceeded
->>>>>>> 300b83e8
 /
 
 !Flags for various features
@@ -28,12 +17,8 @@
 isfc = 1, 1  ! isfc = 0 sets surface flux (qstar), isfc = 1 sets surface condition (Dirichlet through tsfcc)
 iz_space=2, ! 0 = uniform dz, 1 = top/bottom mirror stretched ("channel"), 2 = "open channel", 3 = PBL with stretching at surface and at zi
 iDNS = 1
-<<<<<<< HEAD
-ifields = 1  ! if set to 1, reads the initial condition from path_ran below; otherwise calls subroutine random
-=======
 ifields = 0  ! if set to 1, reads the initial condition from path_ran below; otherwise calls subroutine random
 irestart = 0
->>>>>>> 300b83e8
 ihurr = 0  !If set to 1, includes the hurricane forcings from Bryan et al. (2017) BLM and according to dvdr and hurr_rad below
 ilin = 1   !1 means linear interpolation for particle, 6th order otherwise
 icouple=0
@@ -74,15 +59,8 @@
 tsfcc = 300.0, 100.0    !Surface conditions of (temp, humidity) (used for LES) -- make sure tsfcc is gt than t00 for both isfc=0 or 1
 
 surf_RH = 100.0
-<<<<<<< HEAD
-surf_temp = 299.0  !Only use this when changing the surface temperature in time! Otherwise set tsfcc
-
-psurf = 101325  !Pa -- nominal surface pressure, for use in the definition of potential temp
-=======
 surf_p = 101325  !Pa -- nominal surface pressure, for use in the definition of potential temp
 surf_rho = 1.0
->>>>>>> 300b83e8
-
 ugcont = 0.0   !The initial u-velocity in the field
 vgcont = 0.0   !The initial v-velocity
 dvdr = -8.0e-04  !Change in v with hurricane radius
@@ -126,10 +104,6 @@
 zos = 3.2e-5       !Scalar roughness height (for LES)
 
 !Air phase:
-<<<<<<< HEAD
-rhoa=1.2
-=======
->>>>>>> 300b83e8
 nuf=1.57e-5  !m^2/s
 Cpa=1006.0  !J/kg-K
 Pra = 0.715
